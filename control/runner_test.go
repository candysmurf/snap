package control

import (
	"errors"
	"io"
	"testing"
	"time"

	"github.com/intelsdilabs/gomit"
	"github.com/intelsdilabs/pulse/control/plugin"
	. "github.com/smartystreets/goconvey/convey"
)

type MockController struct {
}

func (p *MockController) GenerateArgs(daemon bool) plugin.Arg {
	return plugin.NewArg(nil, "/tmp/pulse-test-plugin.log")
}

type MockExecutablePlugin struct {
	Timeout       bool
	NilResponse   bool
	NoPing        bool
	StartError    bool
	PluginFailure bool
}

func (m *MockExecutablePlugin) ResponseReader() io.Reader {
	return nil
}

func (m *MockExecutablePlugin) Start() error {
	if m.StartError {
		return errors.New("start error")
	}
	return nil
}

func (m *MockExecutablePlugin) Kill() error {
	return nil
}

func (m *MockExecutablePlugin) Wait() error {
	return nil
}

func (m *MockExecutablePlugin) WaitForResponse(t time.Duration) (*plugin.Response, error) {
	if m.Timeout {
		return nil, errors.New("timeout")
	}

	if m.NilResponse {
		return nil, nil
	}

	resp := new(plugin.Response)
	resp.Type = plugin.CollectorPluginType
	if m.PluginFailure {
		resp.State = plugin.PluginFailure
		resp.ErrorMessage = "plugin start error"
	}
	return resp, nil
}

type MockHandlerDelegate struct {
	ErrorMode       bool
	WasRegistered   bool
	WasUnregistered bool
	StopError       error
}

func (m *MockHandlerDelegate) RegisterHandler(s string, h gomit.Handler) error {
	if m.ErrorMode {
		return errors.New("fake delegate error")
	}
	m.WasRegistered = true
	return nil
}

func (m *MockHandlerDelegate) UnregisterHandler(s string) error {
	if m.StopError != nil {
		return m.StopError
	}
	m.WasUnregistered = true
	return nil
}

func (m *MockHandlerDelegate) HandlerCount() int {
	return 0
}

func (m *MockHandlerDelegate) IsHandlerRegistered(s string) bool {
	return false
}

type MockHealthyPluginCollectorClient struct{}

func (mpcc *MockHealthyPluginCollectorClient) Ping() error {
	return nil
}

func (mpcc *MockHealthyPluginCollectorClient) Kill(string) error {
	return nil
}

type MockUnhealthyPluginCollectorClient struct{}

func (mucc *MockUnhealthyPluginCollectorClient) Ping() error {
	return errors.New("Fail")
}

func (mucc *MockUnhealthyPluginCollectorClient) Kill(string) error {
	return errors.New("Fail")
}

func TestRunnerState(t *testing.T) {
	Convey("pulse/control", t, func() {

		Convey("Runner", func() {

			Convey(".AddDelegates", func() {

				Convey("adds a handler delegate", func() {
					r := newRunner()

					r.AddDelegates(new(MockHandlerDelegate))
					So(len(r.delegates), ShouldEqual, 1)
				})

				Convey("adds multiple delegates", func() {
					r := newRunner()

					r.AddDelegates(new(MockHandlerDelegate))
					r.AddDelegates(new(MockHandlerDelegate))
					So(len(r.delegates), ShouldEqual, 2)
				})

				Convey("adds multiple delegates (batch)", func() {
					r := newRunner()

					r.AddDelegates(new(MockHandlerDelegate), new(MockHandlerDelegate))
					So(len(r.delegates), ShouldEqual, 2)
				})

			})

			Convey(".Start", func() {

				Convey("returns error without adding delegates", func() {
					r := newRunner()
					e := r.Start()

					So(e, ShouldNotBeNil)
					So(e.Error(), ShouldEqual, "No delegates added before called Start()")
				})

				Convey("starts after adding one delegates", func() {
					r := newRunner()
					m1 := new(MockHandlerDelegate)
					r.AddDelegates(m1)
					e := r.Start()

					So(e, ShouldBeNil)
					So(m1.WasRegistered, ShouldBeTrue)
				})

				Convey("starts after  after adding multiple delegates", func() {
					r := newRunner()
					m1 := new(MockHandlerDelegate)
					m2 := new(MockHandlerDelegate)
					m3 := new(MockHandlerDelegate)
					r.AddDelegates(m1)
					r.AddDelegates(m2, m3)
					e := r.Start()

					So(e, ShouldBeNil)
					So(m1.WasRegistered, ShouldBeTrue)
					So(m2.WasRegistered, ShouldBeTrue)
					So(m3.WasRegistered, ShouldBeTrue)
				})

				Convey("error if delegate cannot RegisterHandler", func() {
					r := newRunner()
					me := new(MockHandlerDelegate)
					me.ErrorMode = true
					r.AddDelegates(me)
					e := r.Start()

					So(e, ShouldNotBeNil)
					So(e.Error(), ShouldEqual, "fake delegate error")
				})

			})

			Convey(".Stop", func() {

				Convey("removes handlers from delegates", func() {
					r := newRunner()
					m1 := new(MockHandlerDelegate)
					m2 := new(MockHandlerDelegate)
					m3 := new(MockHandlerDelegate)
					r.AddDelegates(m1)
					r.AddDelegates(m2, m3)
					r.Start()
					e := r.Stop()

					So(m1.WasUnregistered, ShouldBeTrue)
					So(m2.WasUnregistered, ShouldBeTrue)
					So(m3.WasUnregistered, ShouldBeTrue)
					// No errors
					So(len(e), ShouldEqual, 0)
				})

				Convey("returns errors for handlers errors on stop", func() {
					r := newRunner()
					m1 := new(MockHandlerDelegate)
					m1.StopError = errors.New("0")
					m2 := new(MockHandlerDelegate)
					m2.StopError = errors.New("1")
					m3 := new(MockHandlerDelegate)
					r.AddDelegates(m1)
					r.AddDelegates(m2, m3)
					r.Start()
					e := r.Stop()

					So(m1.WasUnregistered, ShouldBeFalse)
					So(m2.WasUnregistered, ShouldBeFalse)
					So(m3.WasUnregistered, ShouldBeTrue)
					// No errors
					So(len(e), ShouldEqual, 2)
					So(e[0].Error(), ShouldEqual, "0")
					So(e[1].Error(), ShouldEqual, "1")
				})

			})

		})
	})
}

func TestRunnerPluginRunning(t *testing.T) {
	Convey("pulse/control", t, func() {

		Convey("Runner", func() {
			Convey("startPlugin", func() {

				// These tests only work if Pulse Path is known to discover dummy plugin used for testing
				if PulsePath != "" {
					Convey("should return an AvailablePlugin", func() {
						r := newRunner()
						a := plugin.Arg{
							PluginLogPath: "/tmp/pulse-test-plugin.log",
							// Daemon:        true,
						}
						exPlugin, err := plugin.NewExecutablePlugin(a, PluginPath)
						if err != nil {
							panic(err)
						}

						So(err, ShouldBeNil)

						// exPlugin := new(MockExecutablePlugin)
						ap, e := r.startPlugin(exPlugin)

						So(e, ShouldBeNil)
						So(ap, ShouldNotBeNil)

						err = r.stopPlugin("testing", ap)

						So(err, ShouldBeNil)
					})

					Convey("availablePlugins should include returned availablePlugin", func() {
						r := newRunner()
						a := plugin.Arg{
							PluginLogPath: "/tmp/pulse-test-plugin.log",
							// Daemon:        true,
						}
						exPlugin, err := plugin.NewExecutablePlugin(a, PluginPath)
						if err != nil {
							panic(err)
						}

						So(err, ShouldBeNil)
						t := r.availablePlugins.Collectors.Table()
						colCount := len(t["dummy:1"])
						ap, e := r.startPlugin(exPlugin)
						So(e, ShouldBeNil)
						So(ap, ShouldNotBeNil)
						t = r.availablePlugins.Collectors.Table()
						So(len(t["dummy:1"]), ShouldEqual, colCount+1)
						So(ap, ShouldBeIn, t["dummy:1"])
					})

					Convey("healthcheck on healthy plugin does not increment failedHealthChecks", func() {
						r := newRunner()
						a := plugin.Arg{
							PluginLogPath: "/tmp/pulse-test-plugin.log",
						}
						exPlugin, err := plugin.NewExecutablePlugin(a, PluginPath)
						if err != nil {
							panic(err)
						}

						So(err, ShouldBeNil)
						ap, e := r.startPlugin(exPlugin)
						So(e, ShouldBeNil)
						ap.Client = new(MockHealthyPluginCollectorClient)
						ap.CheckHealth()
						So(ap.failedHealthChecks, ShouldEqual, 0)
					})

					Convey("healthcheck on unhealthy plugin increments failedHealthChecks", func() {
						r := newRunner()
						a := plugin.Arg{
							PluginLogPath: "/tmp/pulse-test-plugin.log",
						}
						exPlugin, err := plugin.NewExecutablePlugin(a, PluginPath)
						if err != nil {
							panic(err)
						}

						So(err, ShouldBeNil)
						ap, e := r.startPlugin(exPlugin)
						So(e, ShouldBeNil)
						ap.Client = new(MockUnhealthyPluginCollectorClient)
						ap.CheckHealth()
						So(ap.failedHealthChecks, ShouldEqual, 1)
					})

					Convey("successful healthcheck resets failedHealthChecks", func() {
						r := newRunner()
						a := plugin.Arg{
							PluginLogPath: "/tmp/pulse-test-plugin-foo.log",
						}
						exPlugin, err := plugin.NewExecutablePlugin(a, PluginPath)
						if err != nil {
							panic(err)
						}

						So(err, ShouldBeNil)
						ap, e := r.startPlugin(exPlugin)
						So(e, ShouldBeNil)
						ap.Client = new(MockUnhealthyPluginCollectorClient)
						ap.CheckHealth()
						ap.CheckHealth()
						So(ap.failedHealthChecks, ShouldEqual, 2)
						ap.Client = new(MockHealthyPluginCollectorClient)
						ap.CheckHealth()
						So(ap.failedHealthChecks, ShouldEqual, 0)
					})

					Convey("three consecutive failedHealthChecks disables the plugin", func() {
						r := newRunner()
						a := plugin.Arg{
							PluginLogPath: "/tmp/pulse-test-plugin.log",
						}
						exPlugin, err := plugin.NewExecutablePlugin(a, PluginPath)
						if err != nil {
							panic(err)
						}

						So(err, ShouldBeNil)
						ap, e := r.startPlugin(exPlugin)
						So(e, ShouldBeNil)
						ap.Client = new(MockUnhealthyPluginCollectorClient)
						ap.CheckHealth()
						ap.CheckHealth()
						ap.CheckHealth()
						So(ap.failedHealthChecks, ShouldEqual, 3)
					})

					Convey("should return error for WaitForResponse error", func() {
						r := newRunner()
						exPlugin := new(MockExecutablePlugin)
						exPlugin.Timeout = true // set to not response
						ap, e := r.startPlugin(exPlugin)

						So(ap, ShouldBeNil)
						So(e, ShouldResemble, errors.New("error while waiting for response: timeout"))
					})

					Convey("should return error for nil availablePlugin", func() {
						r := newRunner()
						exPlugin := new(MockExecutablePlugin)
						exPlugin.NilResponse = true // set to not response
						ap, e := r.startPlugin(exPlugin)

						So(e, ShouldResemble, errors.New("no reponse object returned from plugin"))
						So(ap, ShouldBeNil)
					})

					Convey("should return error if plugin fails while starting", func() {
						r := newRunner()
						exPlugin := &MockExecutablePlugin{
							StartError: true,
						}
						ap, e := r.startPlugin(exPlugin)

						So(e, ShouldResemble, errors.New("error while starting plugin: start error"))
						So(ap, ShouldBeNil)
					})

					Convey("should return error if plugin fails to start", func() {
						r := newRunner()
						exPlugin := &MockExecutablePlugin{
							PluginFailure: true,
						}
						ap, e := r.startPlugin(exPlugin)

						So(e, ShouldResemble, errors.New("plugin could not start error: plugin start error"))
						So(ap, ShouldBeNil)
					})
				}

			})

			Convey("stopPlugin", func() {
				Convey("should return an AvailablePlugin in a Running state", func() {
					r := newRunner()
					a := plugin.Arg{
						PluginLogPath: "/tmp/pulse-test-plugin-stop.log",
					}
					exPlugin, err := plugin.NewExecutablePlugin(a, PluginPath)
					if err != nil {
						panic(err)
					}

					So(err, ShouldBeNil)

					// exPlugin := new(MockExecutablePlugin)
					ap, e := r.startPlugin(exPlugin)

					So(e, ShouldBeNil)
					So(ap, ShouldNotBeNil)

					e = r.stopPlugin("testing", ap)
					So(e, ShouldBeNil)
				})
			})
		})
	})
<<<<<<< HEAD
}

func TestAvailablePlugins(t *testing.T) {
	Convey("Insert", t, func() {
		Convey("inserts a collector into the collectors collection", func() {
			aps := newAvailablePlugins()
			ap := &availablePlugin{
				Type:    plugin.CollectorPluginType,
				Name:    "test",
				Version: 1,
				Index:   0,
			}
			ap.makeKey()
			aps.Insert(ap)

			tabe := aps.Collectors.Table()
			So(ap, ShouldBeIn, tabe["test:1"])
		})
		Convey("inserts a publisher into the publishers collection", func() {
			aps := newAvailablePlugins()
			ap := &availablePlugin{
				Type:    plugin.PublisherPluginType,
				Name:    "test",
				Version: 1,
				Index:   0,
			}
			ap.makeKey()
			aps.Insert(ap)

			tabe := aps.Publishers.Table()
			So(ap, ShouldBeIn, tabe["test:1"])
		})
		Convey("inserts a processor into the processors collection", func() {
			aps := newAvailablePlugins()
			ap := &availablePlugin{
				Type:    plugin.ProcessorPluginType,
				Name:    "test",
				Version: 1,
				Index:   0,
			}
			ap.makeKey()
			aps.Insert(ap)

			tabe := aps.Processors.Table()
			So(ap, ShouldBeIn, tabe["test:1"])
		})
		Convey("returns an error if an unknown plugin type is given", func() {
			aps := newAvailablePlugins()
			ap := &availablePlugin{
				Type:    99,
				Name:    "test",
				Version: 1,
				Index:   0,
			}
			ap.makeKey()
			err := aps.Insert(ap)
			So(err, ShouldResemble, errors.New("cannot insert into available plugins, unknown plugin type"))
		})
	})
	Convey("Remove", t, func() {
		Convey("it removes a collector from the collector collection", func() {
			aps := newAvailablePlugins()
			ap := &availablePlugin{
				Type:    plugin.CollectorPluginType,
				Name:    "test",
				Version: 1,
				Index:   0,
			}
			ap.makeKey()
			err := aps.Insert(ap)
			So(err, ShouldEqual, nil)
			aps.Remove(ap)
			tabe := aps.Collectors.Table()
			So(ap, ShouldNotBeIn, tabe["test:1"])
		})
		Convey("it removes a publisher from the publisher collection", func() {
			aps := newAvailablePlugins()
			ap := &availablePlugin{
				Type:    plugin.PublisherPluginType,
				Name:    "test",
				Version: 1,
				Index:   0,
			}
			ap.makeKey()
			err := aps.Insert(ap)
			So(err, ShouldEqual, nil)
			aps.Remove(ap)
			tabe := aps.Publishers.Table()
			So(ap, ShouldNotBeIn, tabe["test:1"])
		})
		Convey("it removes a processor from the processor collection", func() {
			aps := newAvailablePlugins()
			ap := &availablePlugin{
				Type:    plugin.ProcessorPluginType,
				Name:    "test",
				Version: 1,
				Index:   0,
			}
			ap.makeKey()
			err := aps.Insert(ap)
			So(err, ShouldEqual, nil)
			aps.Remove(ap)
			tabe := aps.Processors.Table()
			So(ap, ShouldNotBeIn, tabe["test:1"])
		})
		Convey("returns an error if an unknown plugin type is given", func() {
			aps := newAvailablePlugins()
			ap := &availablePlugin{
				Type:    99,
				Name:    "test",
				Version: 1,
				Index:   0,
			}
			ap.makeKey()
			err := aps.Remove(ap)
			So(err, ShouldResemble, errors.New("cannot remove from available plugins, unknown plugin type"))
		})
	})
}

func TestAPCollection(t *testing.T) {
	Convey("Add", t, func() {
		Convey("it returns an error if the pointer already exists in the table", func() {
			apc := newAPCollection()
			ap := &availablePlugin{}
			apc.Add(ap)
			err := apc.Add(ap)
			So(err, ShouldResemble, errors.New("plugin instance already available at index 0"))
		})
	})
}

func TestAvailablePlugin(t *testing.T) {
	Convey("newAvailablePlugin", t, func() {
		Convey("it returns an error if client cannot be created", func() {
			resp := &plugin.Response{
				Meta: plugin.PluginMeta{
					Name:    "test",
					Version: 1,
				},
				Type:          plugin.CollectorPluginType,
				ListenAddress: "localhost:",
			}
			ap, err := newAvailablePlugin(resp)
			So(ap, ShouldBeNil)
			So(err, ShouldNotBeNil)
		})
		Convey("it returns an error for unsupported types", func() {
			resp := &plugin.Response{
				Meta: plugin.PluginMeta{
					Name:    "test",
					Version: 1,
				},
				Type:          plugin.ProcessorPluginType,
				ListenAddress: "localhost:9999",
			}
			ap, err := newAvailablePlugin(resp)
			So(ap, ShouldBeNil)
			So(err, ShouldNotBeNil)
		})
	})
=======
>>>>>>> 91a87ac6
}<|MERGE_RESOLUTION|>--- conflicted
+++ resolved
@@ -15,7 +15,11 @@
 }
 
 func (p *MockController) GenerateArgs(daemon bool) plugin.Arg {
-	return plugin.NewArg(nil, "/tmp/pulse-test-plugin.log")
+	a := plugin.Arg{
+		PluginLogPath: "/tmp/pulse-test-plugin.log",
+		RunAsDaemon:   daemon,
+	}
+	return a
 }
 
 type MockExecutablePlugin struct {
@@ -275,7 +279,6 @@
 						r := newRunner()
 						a := plugin.Arg{
 							PluginLogPath: "/tmp/pulse-test-plugin.log",
-							// Daemon:        true,
 						}
 						exPlugin, err := plugin.NewExecutablePlugin(a, PluginPath)
 						if err != nil {
@@ -441,7 +444,6 @@
 			})
 		})
 	})
-<<<<<<< HEAD
 }
 
 func TestAvailablePlugins(t *testing.T) {
@@ -603,6 +605,4 @@
 			So(err, ShouldNotBeNil)
 		})
 	})
-=======
->>>>>>> 91a87ac6
 }