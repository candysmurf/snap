package schedule

import (
	"errors"
	"time"

	"github.com/intelsdilabs/pulse/core"
	"github.com/intelsdilabs/pulse/core/cdata"
)

const (
	//Schedule states
	ScheduleActive ScheduleState = iota
	ScheduleEnded
	ScheduleError

	//Scheduler states
	SchedulerStopped SchedulerState = iota
	SchedulerStarted
)

var (
	MetricManagerNotSet = errors.New("MetricManager is not set.")
	SchedulerNotStarted = errors.New("Scheduler is not started.")
)

// Schedule - Validate() will include ensure that the underlying schedule is
// still valid.  For example, it doesn't start in the past.

type managesWork interface {
	Work(job) job
}

type Schedule interface {
	Wait(time.Time) ScheduleResponse
	Validate() error
}

type ScheduleState int

type ScheduleResponse interface {
	State() ScheduleState
	Error() error
	MissedIntervals() int
}

// ManagesMetric is implemented by control
// On startup a scheduler will be created and passed a reference to control
<<<<<<< HEAD
type ManagesMetric interface {
	SubscribeMetricType(mt core.MetricType, cd *cdata.ConfigDataNode) (core.MetricType, []error)
=======
type managesMetric interface {
	SubscribeMetricType(mt core.MetricType, cd *cdata.ConfigDataNode) (core.MetricType, control.SubscriptionError)
>>>>>>> 25858b6b
	UnsubscribeMetricType(mt core.MetricType)
}

type TaskErrors interface {
	Errors() []error
}

type taskErrors struct {
	errs []error
}

func (t *taskErrors) Errors() []error {
	return t.errs
}

type scheduler struct {
	workManager   *workManager
	metricManager managesMetric
	state         SchedulerState
}

type SchedulerState int

//CreateTask creates a task
func (scheduler *scheduler) CreateTask(mts []core.MetricType, s Schedule, cdt *cdata.ConfigDataTree, wf Workflow) (*Task, TaskErrors) {
	te := &taskErrors{
		errs: make([]error, 0),
	}

	if scheduler.state != SchedulerStarted {
		te.errs = append(te.errs, SchedulerNotStarted)
		return nil, te
	}

	//validate Schedule
	if err := s.Validate(); err != nil {
		te.errs = append(te.errs, err)
		return nil, te
	}

	//subscribe to MT
	//if we encounter an error we will unwind successful subscriptions
	subscriptions := make([]core.MetricType, 0)
	for _, m := range mts {
		cd := cdt.Get(m.Namespace())
		mt, err := scheduler.metricManager.SubscribeMetricType(m, cd)
		if err == nil {
			//mt := newMetricType(m, config)
			//mtc = append(mtc, mt)
			subscriptions = append(subscriptions, mt)
		} else {
			te.errs = append(te.errs, err...)
		}
	}

	if len(te.errs) > 0 {
		//unwind successful subscriptions
		for _, sub := range subscriptions {
			scheduler.metricManager.UnsubscribeMetricType(sub)
		}
		return nil, te
	}

	task := NewTask(s, subscriptions, wf, scheduler.workManager)
	return task, nil
}

// Start starts the scheduler
func (s *scheduler) Start() error {
	if s.metricManager == nil {
		return MetricManagerNotSet
	}
	s.state = SchedulerStarted
	return nil
}

// New returns an instance of the schduler
// The MetricManager must be set before the scheduler can be started.
// The MetricManager must be started before it can be used.

func New(poolSize, queueSize int) *scheduler {
	s := &scheduler{}

	s.workManager = newWorkManager(int64(queueSize), poolSize)
	s.workManager.Start()

	return s
}<|MERGE_RESOLUTION|>--- conflicted
+++ resolved
@@ -46,13 +46,8 @@
 
 // ManagesMetric is implemented by control
 // On startup a scheduler will be created and passed a reference to control
-<<<<<<< HEAD
-type ManagesMetric interface {
+type managesMetric interface {
 	SubscribeMetricType(mt core.MetricType, cd *cdata.ConfigDataNode) (core.MetricType, []error)
-=======
-type managesMetric interface {
-	SubscribeMetricType(mt core.MetricType, cd *cdata.ConfigDataNode) (core.MetricType, control.SubscriptionError)
->>>>>>> 25858b6b
 	UnsubscribeMetricType(mt core.MetricType)
 }
 
